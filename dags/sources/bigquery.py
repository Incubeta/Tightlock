--- conflicted
+++ resolved
@@ -37,14 +37,9 @@
 
   def __init__(self, config: Dict[str, Any]):
     try:
-<<<<<<< HEAD
-      json.loads(config.get("credentials"))
-    except (ValueError, TypeError):
-=======
       creds = json.loads(config.get("credentials"))
       config["credentials"] = creds
-    except ValueError:
->>>>>>> 38c41348
+    except (ValueError, TypeError):
       # json.loads fails if credentials are not a valid JSON object
       config["credentials"] = None
     self.bq_connection = BigQueryConnection.parse_obj(config)
