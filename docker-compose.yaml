--- conflicted
+++ resolved
@@ -88,17 +88,11 @@
   postgres:
     image: postgres:13
     environment:
-<<<<<<< HEAD
       POSTGRES_USER: postgres
       POSTGRES_PASSWORD: postgres
       POSTGRES_DB: postgres
       POSTGRES_USERS: airflow:airflow|tightlock:tightlock
       POSTGRES_DATABASES: airflow:airflow|tightlock:tightlock,airflow
-=======
-      POSTGRES_USER: airflow
-      POSTGRES_PASSWORD: airflow
-      POSTGRES_DB: airflow
->>>>>>> 0ee4a8f6
     volumes:
       - postgres-db-volume:/var/lib/postgresql/data
     healthcheck:
