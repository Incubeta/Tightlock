--- conflicted
+++ resolved
@@ -8,15 +8,10 @@
 from typing import Annotated, Any, Dict, Iterable, List, Literal, Optional, Tuple, Union
 import errors
 
-<<<<<<< HEAD
 import immutabledict
 from pydantic import BaseModel
 from pydantic import Field
 import requests
-=======
-from pydantic import BaseModel
-from pydantic import Field
->>>>>>> b1b72089
 
 
 class GA4Base(BaseModel):
@@ -35,10 +30,7 @@
 class GA4App(GA4Base):
   event_type: Literal['firebase']
   firebase_app_id: str
-<<<<<<< HEAD
-=======
-
->>>>>>> b1b72089
+
 
 _GA_EVENT_POST_URL = "https://www.google-analytics.com/mp/collect"
 _GA_EVENT_VALIDATION_URL = "https://www.google-analytics.com/debug/mp/collect"
@@ -46,7 +38,6 @@
 _FIREBASE_ID_COLUMN = "app_instance_id"
 _GTAG_ID_COLUMN = "client_id"
 
-<<<<<<< HEAD
 _ERROR_TYPES = immutabledict.immutabledict({
     "client_id":
         errors.ErrorNameIDMap.GA4_HOOK_ERROR_VALUE_REQUIRED_CLIENT_ID,
@@ -66,8 +57,6 @@
         errors.ErrorNameIDMap.GA4_HOOK_ERROR_VALUE_INVALID_EVENTS_PARAMS_ITEMS,
 })
 
-=======
->>>>>>> b1b72089
 
 class PayloadTypes(enum.Enum):
   """GA4 Measurememt Protocol supported payload types."""
@@ -287,11 +276,7 @@
       Exception: If credential combination does not meet criteria.
     """
     if not self.api_secret:
-<<<<<<< HEAD
-      raise errors.DataOutConnectorValueError("Missing api secret.")
-=======
       raise Exception(f"Missing api secret >>>>>> {self.config}")
->>>>>>> b1b72089
 
     valid_payload_types = (PayloadTypes.FIREBASE.value, PayloadTypes.GTAG.value)
     if self.payload_type not in valid_payload_types:
@@ -300,26 +285,14 @@
           "payload_type is gtag or firebase."
       )
 
-<<<<<<< HEAD
-    if (self.payload_type == PayloadTypes.FIREBASE.value and
-        not self.firebase_app_id):
-      raise errors.DataOutConnectorValueError(
-=======
     if self.payload_type == PayloadTypes.FIREBASE.value and not self.firebase_app_id:
       raise Exception(
->>>>>>> b1b72089
           "Wrong payload_type or missing firebase_app_id. Please make sure "
           "firebase_app_id is set when payload_type is firebase."
       )
 
-<<<<<<< HEAD
-    if (self.payload_type == PayloadTypes.GTAG.value and
-        not self.measurement_id):
-      raise errors.DataOutConnectorValueError(
-=======
     if self.payload_type == PayloadTypes.GTAG.value and not self.measurement_id:
       raise Exception(
->>>>>>> b1b72089
           "Wrong payload_type or missing measurement_id. Please make sure "
           "measurement_id is set when payload_type is gtag."
       )
